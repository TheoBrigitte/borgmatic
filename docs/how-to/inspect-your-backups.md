--- conflicted
+++ resolved
@@ -46,9 +46,13 @@
 borgmatic info
 ```
 
-<<<<<<< HEAD
-You can change the output format of `borgmatic list` by specifying your own using `--format $FORMAT`. Refer to the official [borg list --format specs]( https://borgbackup.readthedocs.io/en/stable/usage/list.html#the-format-specifier-syntax) for available options.
-=======
+You can change the output format of `borgmatic list` by specifying your own
+with `--format $FORMAT`. Refer to the [borg list --format
+documentation](https://borgbackup.readthedocs.io/en/stable/usage/list.html#the-format-specifier-syntax)
+for available values.
+
+*(No borgmatic `list` or `info` actions? Upgrade borgmatic!)*
+
 <span class="minilink minilink-addedin">New in borgmatic version 1.7.0</span>
 There are also `rlist` and `rinfo` actions for displaying repository
 information with Borg 2.x:
@@ -61,10 +65,7 @@
 See the [borgmatic command-line
 reference](https://torsion.org/borgmatic/docs/reference/command-line/) for
 more information.
->>>>>>> 22628ba5
 
-*(No borgmatic `list` or `info` actions? Try the old-style `--list` or
-`--info`. Or upgrade borgmatic!)*
 
 ### Searching for a file
 
