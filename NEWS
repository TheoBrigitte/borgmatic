<<<<<<< HEAD
1.4.22.dev0-files
 * Removed `borg --list --stats` option from `create`and `prune` actions at verbosity 1
 * The `--stats` now always requires to use the `borgmatic --stats` option to be enabled.
 * New option `--files` to (re-)add the `borg` `--list` at verbosity 1

1.4.22.dev0
 * #276: Disable colored output when "--json" flag is used, so as to produce valid JSON ouput.
=======
1.4.23.dev0
 * #274: Add ~/.config/borgmatic.d as another configuration directory default.

1.4.22
 * #276, #285: Disable colored output when "--json" flag is used, so as to produce valid JSON ouput.
 * After a backup of a database dump in directory format, properly remove the dump directory.
>>>>>>> 39550a7f
 * In "borgmatic --help", don't expand $HOME in listing of default "--config" paths.

1.4.21
 * #268: Override particular configuration options from the command-line via "--override" flag. See
   the documentation for more information:
   https://torsion.org/borgmatic/docs/how-to/make-per-application-backups/#configuration-overrides
 * #270: Only trigger "on_error" hooks and monitoring failures for "prune", "create", and "check"
   actions, and not for other actions.
 * When pruning with verbosity level 1, list pruned and kept archives. Previously, this information
   was only shown at verbosity level 2.

1.4.20
 * Fix repository probing during "borgmatic init" to respect verbosity flag and remote_path option.
 * #249: Update Healthchecks/Cronitor/Cronhub monitoring integrations to fire for "check" and
   "prune" actions, not just "create".

1.4.19
 * #259: Optionally change the internal database dump path via "borgmatic_source_directory" option
   in location configuration section.
 * #271: Support piping "borgmatic list" output to grep by logging certain log levels to console
   stdout and others to stderr.
 * Retain colored output when piping or redirecting in an interactive terminal.
 * Add end-to-end tests for database dump and restore. These are run on developer machines with
   Docker Compose for approximate parity with continuous integration tests.

1.4.18
 * Fix "--repository" flag to accept relative paths.
 * Fix "borgmatic umount" so it only runs Borg once instead of once per repository / configuration
   file.
 * #253: Mount whole repositories via "borgmatic mount" without any "--archive" flag.
 * #269: Filter listed paths via "borgmatic list --path" flag.

1.4.17
 * #235: Pass extra options directly to particular Borg commands, handy for Borg options that
   borgmatic does not yet support natively. Use "extra_borg_options" in the storage configuration
   section.
 * #266: Attempt to repair any inconsistencies found during a consistency check via
   "borgmatic check --repair" flag.

1.4.16
 * #256: Fix for "before_backup" hook not triggering an error when the command contains "borg" and
   has an exit code of 1.
 * #257: Fix for garbled Borg file listing when using "borgmatic create --progress" with
   verbosity level 1 or 2.
 * #260: Fix for missing Healthchecks monitoring payload or HTTP 500 due to incorrect unicode
   encoding.

1.4.15
 * Fix for database dump removal incorrectly skipping some database dumps.
 * #123: Support for mounting an archive as a FUSE filesystem via "borgmatic mount" action, and
   unmounting via "borgmatic umount". See the documentation for more information:
   https://torsion.org/borgmatic/docs/how-to/extract-a-backup/#mount-a-filesystem

1.4.14
 * Show summary log errors regardless of verbosity level, and log the "summary:" header with a log
   level based on the contained summary logs.

1.4.13
 * Show full error logs at "--verbosity 0" so you can see command output without upping the
   verbosity level.

1.4.12
 * #247: With "borgmatic check", consider Borg warnings as errors.
 * Dial back the display of inline error logs a bit, so failed command output doesn't appear
   multiple times in the logs (well, except for the summary).

1.4.11
 * #241: When using the Healthchecks monitoring hook, include borgmatic logs in the payloads for
   completion and failure pings.
 * With --verbosity level 1 or 2, show error logs both inline when they occur and in the summary
   logs at the bottom. With lower verbosity levels, suppress the summary and show error logs when
   they occur.

1.4.10
 * #246: Fix for "borgmatic restore" showing success and incorrectly extracting archive files, even
   when no databases are configured to restore. As this can overwrite files from the archive and
   lead to data loss, please upgrade to get the fix before using "borgmatic restore".
 * Reopen the file given by "--log-file" flag if an external program rotates the log file while
   borgmatic is running.

1.4.9
 * #228: Database dump hooks for MySQL/MariaDB, so you can easily dump your databases before backups
   run.
 * #243: Fix repository does not exist error with "borgmatic extract" when repository is remote.

1.4.8
 * Monitor backups with Cronhub hook integration. See the documentation for more information:
   https://torsion.org/borgmatic/docs/how-to/monitor-your-backups/#cronhub-hook
 * Fix Healthchecks/Cronitor hooks to skip actions when the borgmatic "--dry-run" flag is used.

1.4.7
 * #238: In documentation, clarify when Healthchecks/Cronitor hooks fire in relation to other hooks.
 * #239: Upgrade your borgmatic configuration to get new options and comments via
   "generate-borgmatic-config --source". See the documentation for more information:
   https://torsion.org/borgmatic/docs/how-to/upgrade/#upgrading-your-configuration

1.4.6
 * Verbosity level "-1" for even quieter output: Errors only (#236).

1.4.5
 * Log to file instead of syslog via command-line "--log-file" flag (#233).

1.4.4
 * #234: Support for Borg --keep-exclude-tags and --exclude-nodump options.

1.4.3
 * Monitor backups with Cronitor hook integration. See the documentation for more information:
   https://torsion.org/borgmatic/docs/how-to/monitor-your-backups/#cronitor-hook

1.4.2
 * Extract files to a particular directory via "borgmatic extract --destination" flag.
 * Rename "borgmatic extract --restore-path" flag to "--path" to reduce confusion with the separate
   "borgmatic restore" action. Any uses of "--restore-path" will continue working.

1.4.1
 * #229: Restore backed up PostgreSQL databases via "borgmatic restore" action. See the
   documentation for more information:
   https://torsion.org/borgmatic/docs/how-to/backup-your-databases/
 * Documentation on how to develop borgmatic's documentation:
   https://torsion.org/borgmatic/docs/how-to/develop-on-borgmatic/#documentation-development

1.4.0
 * #225: Database dump hooks for PostgreSQL, so you can easily dump your databases before backups
   run.
 * #230: Rename "borgmatic list --pattern-from" flag to "--patterns-from" to match Borg.

1.3.26
 * #224: Fix "borgmatic list --successful" with a slightly better heuristic for listing successful
   (non-checkpoint) archives.

1.3.25
 * #223: Dead man's switch to detect when backups start failing silently, implemented via
   healthchecks.io hook integration. See the documentation for more information:
   https://torsion.org/borgmatic/docs/how-to/monitor-your-backups/#healthchecks-hook
 * Documentation on monitoring and alerting options for borgmatic backups:
   https://torsion.org/borgmatic/docs/how-to/monitor-your-backups/
 * Automatically rewrite links when developing on documentation locally.

1.3.24
 * #86: Add "borgmatic list --successful" flag to only list successful (non-checkpoint) archives.
 * Add a suggestion form to all documentation pages, so users can submit ideas for improving the
   documentation.
 * Update documentation link to community Arch Linux borgmatic package.

1.3.23
 * #174: More detailed error alerting via runtime context available in "on_error" hook.

1.3.22
 * #144: When backups to one of several repositories fails, keep backing up to the other
   repositories and report errors afterwards.

1.3.21
 * #192: User-defined hooks for global setup or cleanup that run before/after all actions. See the
   documentation for more information:
   https://torsion.org/borgmatic/docs/how-to/add-preparation-and-cleanup-steps-to-backups/

1.3.20
 * #205: More robust sample systemd service: boot delay, network dependency, lowered CPU/IO
   priority, etc.
 * #221: Fix "borgmatic create --progress" output so that it updates on the console in real-time.

1.3.19
 * #219: Fix visibility of "borgmatic prune --stats" output.

1.3.18
 * #220: Fix regression of argument parsing for default actions.

1.3.17
 * #217: Fix error with "borgmatic check --only" command-line flag with "extract" consistency check.

1.3.16
 * #210: Support for Borg check --verify-data flag via borgmatic "data" consistency check.
 * #210: Override configured consistency checks via "borgmatic check --only" command-line flag.
 * When generating sample configuration with generate-borgmatic-config, add a space after each "#"
   comment indicator.

1.3.15
 * #208: Fix for traceback when the "checks" option has an empty value.
 * #209: Bypass Borg error about a moved repository via "relocated_repo_access_is_ok" option in
   borgmatic storage configuration section.
 * #213: Reorder arguments passed to Borg to fix duplicate directories when using Borg patterns.
 * #214: Fix for hook erroring with exit code 1 not being interpreted as an error.

1.3.14
 * #204: Do not treat Borg warnings (exit code 1) as failures.
 * When validating configuration files, require strings instead of allowing any scalar type.

1.3.13
 * #199: Add note to documentation about using spaces instead of tabs for indentation, as YAML does
   not allow tabs.
 * #203: Fix compatibility with ruamel.yaml 0.16.x.
 * If a "prefix" option in borgmatic's configuration has an empty value (blank or ""), then disable
   default prefix.

1.3.12
 * Only log to syslog when run from a non-interactive console (e.g. a cron job).
 * Remove unicode byte order mark from syslog output so it doesn't show up as a literal in rsyslog
   output. See discussion on #197.

1.3.11
 * #193: Pass through several "borg list" and "borg info" flags like --short, --format, --sort-by,
   --first, --last, etc. via borgmatic command-line flags.
 * Add borgmatic info --repository and --archive command-line flags to display info for individual
   repositories or archives.
 * Support for Borg --noatime, --noctime, and --nobirthtime flags via corresponding options in
   borgmatic configuration location section.

1.3.10
 * #198: Fix for Borg create error output not showing up at borgmatic verbosity level zero.

1.3.9
 * #195: Switch to command-line actions as more traditional sub-commands, e.g. "borgmatic create",
   "borgmatic prune", etc. However, the classic dashed options like "--create" still work!

1.3.8
 * #191: Disable console color via "color" option in borgmatic configuration output section.

1.3.7
 * #196: Fix for unclear error message for invalid YAML merge include.
 * #197: Don't color syslog output.
 * Change default syslog verbosity to show errors only.

1.3.6
 * #53: Log to syslog in addition to existing console logging. Add --syslog-verbosity flag to
   customize the log level. See the documentation for more information:
   https://torsion.org/borgmatic/docs/how-to/inspect-your-backups/
 * #178: Look for .yml configuration file extension in addition to .yaml.
 * #189: Set umask used when executing hooks via "umask" option in borgmatic hooks section.
 * Remove Python cache files before each Tox run.
 * Add #borgmatic Freenode IRC channel to documentation.
 * Add Borg/borgmatic hosting providers section to documentation.
 * Add files for building documentation into a Docker image for web serving.
 * Upgrade project build server from Drone 0.8 to 1.1.
 * Build borgmatic documentation during continuous integration.
 * We're nearly at 500 ★s on GitHub. We can do this!

1.3.5
 * #153: Support for various Borg directory environment variables (BORG_CONFIG_DIR, BORG_CACHE_DIR,
   etc.) via options in borgmatic's storage configuration.
 * #177: Fix for regression with missing verbose log entries.

1.3.4
 * Part of #125: Color borgmatic (but not Borg) output when using an interactive terminal.
 * #166: Run tests for all installed versions of Python.
 * #168: Update README with continuous integration badge.
 * #169: Automatically sort Python imports in code.
 * Document installing borgmatic with pip install --user instead of a system Python install.
 * Get more reproducible builds by pinning the versions of pip and tox used to run tests.
 * Factor out build/test configuration from tox.ini file.

1.3.3
 * Add validate-borgmatic-config command, useful for validating borgmatic config generated by
   configuration management or even edited by hand.

1.3.2
 * #160: Fix for hooks executing when using --dry-run. Now hooks are skipped during a dry run.

1.3.1
 * #155: Fix for invalid JSON output when using multiple borgmatic configuration files.
 * #157: Fix for seemingly random filename ordering when running through a directory of
   configuration files.
 * Fix for empty JSON output when using --create --json.
 * Now capturing Borg output only when --json flag is used. Previously, borgmatic delayed Borg
   output even without the --json flag.

1.3.0
 * #148: Configuration file includes and merging via "!include" tag to support reuse of common
   options across configuration files.

1.2.18
 * #147: Support for Borg create/extract --numeric-owner flag via "numeric_owner" option in
   borgmatic's location section.

1.2.17
 * #140: List the files within an archive via --list --archive option.

1.2.16
 * #119: Include a sample borgmatic configuration file in the documentation.
 * #123: Support for Borg archive restoration via borgmatic --extract command-line flag.
 * Refactor documentation into multiple separate pages for clarity and findability.
 * Organize options within command-line help into logical groups.
 * Exclude tests from distribution packages.

1.2.15
 * #127: Remove date echo from schema example, as it's not a substitute for real logging.
 * #132: Leave exclude_patterns glob expansion to Borg, since doing it in borgmatic leads to
   confusing behavior.
 * #136: Handle and format validation errors raised during argument parsing.
 * #138: Allow use of --stats flag when --create or --prune flags are implied.

1.2.14
 * #103: When generating sample configuration with generate-borgmatic-config, document the defaults
   for each option.
 * #116: When running multiple configuration files, attempt all configuration files even if one of
   them errors. Log a summary of results at the end.
 * Add borgmatic --version command-line flag to get the current installed version number.

1.2.13
 * #100: Support for --stats command-line flag independent of --verbosity.
 * #117: With borgmatic --init command-line flag, proceed without erroring if a repository already
   exists.

1.2.12
 * #110: Support for Borg repository initialization via borgmatic --init command-line flag.
 * #111: Update Borg create --filter values so a dry run lists files to back up.
 * #113: Update README with link to a new/forked Docker image.
 * Prevent deprecated --excludes command-line option from being used.
 * Refactor README a bit to flow better for first-time users.
 * Update README with a few additional borgmatic packages (Debian and Ubuntu).

1.2.11
 * #108: Support for Borg create --progress via borgmatic command-line flag.

1.2.10
 * #105: Support for Borg --chunker-params create option via "chunker_params" option in borgmatic's
   storage section.

1.2.9
 * #102: Fix for syntax error that occurred in Python 3.5 and below.
 * Make automated tests support running in Python 3.5.

1.2.8
 * #73: Enable consistency checks for only certain repositories via "check_repositories" option in
   borgmatic's consistency configuration. Handy for large repositories that take forever to check.
 * Include link to issue tracker within various command output.
 * Run continuous integration tests on a matrix of Python and Borg versions.

1.2.7
 * #98: Support for Borg --keep-secondly prune option.
 * Use Black code formatter and Flake8 code checker as part of running automated tests.
 * Add an end-to-end automated test that actually integrates with Borg.
 * Set up continuous integration for borgmatic automated tests on projects.evoworx.org.

1.2.6
 * Fix generated configuration to also include a "keep_daily" value so pruning works out of the
   box.

1.2.5
 * #57: When generating sample configuration with generate-borgmatic-config, comment out all
   optional configuration so as to streamline the initial configuration process.

1.2.4
 * Fix for archive checking traceback due to parameter mismatch.

1.2.3
 * #64, #90, #92: Rewrite of logging system. Now verbosity flags passed to Borg are derived from
   borgmatic's log level. Note that the output of borgmatic might slightly change.
 * Part of #80: Support for Borg create --read-special via "read_special" option in borgmatic's
   location configuration.
 * #87: Support for Borg create --checkpoint-interval via "checkpoint_interval" option in
   borgmatic's storage configuration.
 * #88: Fix declared pykwalify compatibility version range in setup.py to prevent use of ancient
   versions of pykwalify with large version numbers.
 * #89: Pass --show-rc option to Borg when at highest verbosity level.
 * #94: Support for Borg --json option via borgmatic command-line to --create archives.

1.2.2
 * #85: Fix compatibility issue between pykwalify and ruamel.yaml 0.15.52, which manifested in
   borgmatic as a pykwalify RuleError.

1.2.1
 * Skip before/after backup hooks when only doing --prune, --check, --list, and/or --info.
 * #71: Support for XDG_CONFIG_HOME environment variable for specifying alternate user ~/.config/
   path.
 * #74, #83: Support for Borg --json option via borgmatic command-line to --list archives or show
   archive --info in JSON format, ideal for programmatic consumption.
 * #38, #76: Upgrade ruamel.yaml compatibility version range and fix support for Python 3.7.
 * #77: Skip non-"*.yaml" config filenames in /etc/borgmatic.d/ so as not to parse backup files,
   editor swap files, etc.
 * #81: Document user-defined hooks run before/after backup, or on error.
 * Add code style guidelines to the documention.

1.2.0
 * #61: Support for Borg --list option via borgmatic command-line to list all archives.
 * #61: Support for Borg --info option via borgmatic command-line to display summary information.
 * #62: Update README to mention other ways of installing borgmatic.
 * Support for Borg --prefix option for consistency checks via "prefix" option in borgmatic's
   consistency configuration.
 * Add introductory screencast link to documentation.
 * #59: Ignore "check_last" and consistency "prefix" when "archives" not in consistency checks.
 * #60: Add "Persistent" flag to systemd timer example.
 * #63: Support for Borg --nobsdflags option to skip recording bsdflags (e.g. NODUMP, IMMUTABLE) in
   archive.
 * #69: Support for Borg prune --umask option using value of existing "umask" option in borgmatic's
   storage configuration.
 * Update tox.ini to only assume Python 3.x instead of Python 3.4 specifically.
 * Add ~/.config/borgmatic/config.yaml to default configuration path probing.
 * Document how to develop on and contribute to borgmatic.

1.1.15
 * Support for Borg BORG_PASSCOMMAND environment variable to read a password from an external file.
 * Fix for Borg create error when using borgmatic's --dry-run and --verbosity options together.
   Work-around for behavior introduced in Borg 1.1.3: https://github.com/borgbackup/borg/issues/3298
 * #55: Fix for missing tags/releases on Gitea and GitHub project hosting.
 * #56: Support for Borg --lock-wait option for the maximum wait for a repository/cache lock.
 * #58: Support for using tilde in exclude_patterns to reference home directory.

1.1.14
 * #49: Fix for typo in --patterns-from option.
 * #47: Support for Borg --dry-run option via borgmatic command-line.

1.1.13
 * #54: Fix for incorrect consistency check flags passed to Borg when all three checks ("repository",
   "archives", and "extract") are specified in borgmatic configuration.
 * #48: Add "local_path" to configuration for specifying an alternative Borg executable path.
 * #49: Support for Borg experimental --patterns-from and --patterns options for specifying mixed
   includes/excludes.
 * Moved issue tracker from Taiga to integrated Gitea tracker at
   https://projects.torsion.org/witten/borgmatic/issues

1.1.12
 * #46: Declare dependency on pykwalify 1.6 or above, as older versions yield "Unknown key: version"
   rule errors.
 * Support for Borg --keep-minutely prune option.

1.1.11
 * #26: Add "ssh_command" to configuration for specifying a custom SSH command or options.
 * Fix for incorrect /etc/borgmatic.d/ configuration path probing on macOS. This problem manifested
   as an error on startup: "[Errno 2] No such file or directory: '/etc/borgmatic.d'".

1.1.10
 * Pass several Unix signals through to child processes like Borg. This means that Borg now properly
   shuts down if borgmatic is terminated (e.g. due to a system suspend).
 * #30: Support for using tilde in repository paths to reference home directory.
 * #43: Support for Borg --files-cache option for setting the files cache operation mode.
 * #45: Support for Borg --remote-ratelimit option for limiting upload rate.
 * Log invoked Borg commands when at highest verbosity level.

1.1.9
 * #17, #39: Support for user-defined hooks before/after backup, or on error.
 * #34: Improve clarity of logging spew at high verbosity levels.
 * #30: Support for using tilde in source directory path to reference home directory.
 * Require "prefix" in retention section when "archive_name_format" is set. This is to avoid
   accidental pruning of archives with a different archive name format. For similar reasons, default
   "prefix" to "{hostname}-" if not specified.
 * Convert main source repository from Mercurial to Git.
 * Update dead links to Borg documentation.

1.1.8
 * #40: Fix to make /etc/borgmatic/config.yaml optional rather than required when using the default
   config paths.

1.1.7

 * #29: Add "archive_name_format" to configuration for customizing archive names.
 * Fix for traceback when "exclude_from" value is empty in configuration file.
 * When pruning, make highest verbosity level list archives kept and pruned.
 * Clarification of Python 3 pip usage in documentation.

1.1.6

 * #13, #36: Support for Borg --exclude-from, --exclude-caches, and --exclude-if-present options.

1.1.5

 * #35: New "extract" consistency check that performs a dry-run extraction of the most recent
   archive.

1.1.4

 * #18: Added command-line flags for performing a borgmatic run with only pruning, creating, or
   checking enabled. This supports use cases like running consistency checks from a different cron
   job with a different frequency, or running pruning with a different verbosity level.

1.1.3

 * #15: Support for running multiple config files in /etc/borgmatic.d/ from a single borgmatic run.
 * Fix for generate-borgmatic-config writing config with invalid one_file_system value.

1.1.2

 * #33: Fix for passing check_last as integer to subprocess when calling Borg.

1.1.1

 * Part of #33: Fix for upgrade-borgmatic-config converting check_last option as a string instead of
   an integer.
 * Fix for upgrade-borgmatic-config erroring when consistency checks option is not present.

1.1.0

 * Switched config file format to YAML. Run upgrade-borgmatic-config to upgrade.
 * Added generate-borgmatic-config command for initial config creation.
 * Dropped Python 2 support. Now Python 3 only.
 * #19: Fix for README mention of sample files not included in package.
 * #23: Sample files for triggering borgmatic from a systemd timer.
 * Support for backing up to multiple repositories.
 * To free up space, now pruning backups prior to creating a new backup.
 * Enabled test coverage output during tox runs.
 * Added logo.

1.0.3

 * #22: Fix for verbosity flag not actually causing verbose output.

1.0.2

 * #21: Fix for traceback when remote_path option is missing.

1.0.1

 * #20: Support for Borg's --remote-path option to use an alternate Borg
   executable. See sample/config.

1.0.0

 * Attic is no longer supported, as there hasn't been any recent development on
   it. Dropping Attic support will allow faster iteration on Borg-specific
   features. If you're still using Attic, this is a good time to switch to Borg!
 * Project renamed from atticmatic to borgmatic. See the borgmatic README for
   information on upgrading.

0.1.8

 * Fix for handling of spaces in source_directories which resulted in backup up everything.
 * Fix for broken links to Borg documentation.
 * At verbosity zero, suppressing Borg check stderr spew about "Checking segments".
 * Support for Borg --one-file-system.
 * Support for Borg create --umask.
 * Support for file globs in source_directories.

0.1.7

 * #12: Fixed parsing of punctuation in configuration file.
 * Better error message when configuration file is missing.

0.1.6

 * #10: New configuration option for the encryption passphrase.
 * #11: Support for Borg's new archive compression feature.

0.1.5

 * Changes to support release on PyPI. Now pip installable by name!

0.1.4

 * Adding test that setup.py version matches release version.

0.1.3

 * #2: Add support for "borg check --last N" to Borg backend.

0.1.2

 * As a convenience to new users, allow a missing default excludes file.
 * New issue tracker, linked from documentation.

0.1.1

 * Adding borgmatic cron example, and updating documentation to refer to it.

0.1.0

 * New "borgmatic" command to support Borg backup software, a fork of Attic.

0.0.7

 * Flag for multiple levels of verbosity: some, and lots.
 * Improved mocking of Python builtins in unit tests.

0.0.6

 * New configuration section for customizing which Attic consistency checks run, if any.

0.0.5

 * Fixed regression with --verbose output being buffered. This means dropping the helpful error
   message introduced in 0.0.4.

0.0.4

 * Now using tox to run tests against multiple versions of Python in one go.
 * Helpful error message about how to create a repository if one is missing.
 * Troubleshooting section with steps to deal with broken pipes.
 * Nosetests config file (setup.cfg) with defaults.

0.0.3

 * After pruning, run attic's consistency checks on all archives.
 * Integration tests for argument parsing.
 * Documentation updates about repository encryption.

0.0.2

 * Configuration support for additional attic prune flags: keep_within, keep_hourly, keep_yearly,
   and prefix.

0.0.1

 * Initial release.<|MERGE_RESOLUTION|>--- conflicted
+++ resolved
@@ -1,19 +1,12 @@
-<<<<<<< HEAD
-1.4.22.dev0-files
+1.4.23.dev0
+ * #274: Add ~/.config/borgmatic.d as another configuration directory default.
  * Removed `borg --list --stats` option from `create`and `prune` actions at verbosity 1
  * The `--stats` now always requires to use the `borgmatic --stats` option to be enabled.
  * New option `--files` to (re-)add the `borg` `--list` at verbosity 1
 
-1.4.22.dev0
- * #276: Disable colored output when "--json" flag is used, so as to produce valid JSON ouput.
-=======
-1.4.23.dev0
- * #274: Add ~/.config/borgmatic.d as another configuration directory default.
-
 1.4.22
  * #276, #285: Disable colored output when "--json" flag is used, so as to produce valid JSON ouput.
  * After a backup of a database dump in directory format, properly remove the dump directory.
->>>>>>> 39550a7f
  * In "borgmatic --help", don't expand $HOME in listing of default "--config" paths.
 
 1.4.21
