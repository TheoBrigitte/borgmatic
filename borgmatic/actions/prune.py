import logging

import borgmatic.borg.prune
import borgmatic.config.validate
import borgmatic.hooks.command

logger = logging.getLogger(__name__)


def run_prune(
    config_filename,
    repository,
    storage,
    retention,
    hooks,
    hook_context,
    local_borg_version,
    prune_arguments,
    global_arguments,
    dry_run_label,
    local_path,
    remote_path,
):
    '''
    Run the "prune" action for the given repository.
    '''
    if prune_arguments.repository and not borgmatic.config.validate.repositories_match(
        repository, prune_arguments.repository
    ):
        return

    borgmatic.hooks.command.execute_hook(
        hooks.get('before_prune'),
        hooks.get('umask'),
        config_filename,
        'pre-prune',
        global_arguments.dry_run,
        **hook_context,
    )
<<<<<<< HEAD
    logger.info('{}: Pruning archives{}'.format(repository['path'], dry_run_label))
=======
    logger.info(f'{repository}: Pruning archives{dry_run_label}')
>>>>>>> f4289043
    borgmatic.borg.prune.prune_archives(
        global_arguments.dry_run,
        repository['path'],
        storage,
        retention,
        local_borg_version,
        local_path=local_path,
        remote_path=remote_path,
        stats=prune_arguments.stats,
        list_archives=prune_arguments.list_archives,
    )
    borgmatic.hooks.command.execute_hook(
        hooks.get('after_prune'),
        hooks.get('umask'),
        config_filename,
        'post-prune',
        global_arguments.dry_run,
        **hook_context,
    )<|MERGE_RESOLUTION|>--- conflicted
+++ resolved
@@ -37,11 +37,7 @@
         global_arguments.dry_run,
         **hook_context,
     )
-<<<<<<< HEAD
-    logger.info('{}: Pruning archives{}'.format(repository['path'], dry_run_label))
-=======
-    logger.info(f'{repository}: Pruning archives{dry_run_label}')
->>>>>>> f4289043
+    logger.info(f'{repository["path"]}: Pruning archives{dry_run_label}')
     borgmatic.borg.prune.prune_archives(
         global_arguments.dry_run,
         repository['path'],
