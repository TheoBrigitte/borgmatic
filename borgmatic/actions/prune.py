import logging

import borgmatic.borg.prune
import borgmatic.config.validate
import borgmatic.hooks.command

logger = logging.getLogger(__name__)


def run_prune(
    config_filename,
    repository,
    storage,
    retention,
    hooks,
    hook_context,
    local_borg_version,
    prune_arguments,
    global_arguments,
    dry_run_label,
    local_path,
    remote_path,
):
    '''
    Run the "prune" action for the given repository.
    '''
    if prune_arguments.repository and not borgmatic.config.validate.repositories_match(
        repository, prune_arguments.repository
    ):
        return

    borgmatic.hooks.command.execute_hook(
        hooks.get('before_prune'),
        hooks.get('umask'),
        config_filename,
        'pre-prune',
        global_arguments.dry_run,
        **hook_context,
    )
    logger.info(f'{repository.get("label", repository["path"])}: Pruning archives{dry_run_label}')
    borgmatic.borg.prune.prune_archives(
        global_arguments.dry_run,
        repository['path'],
        storage,
        retention,
        local_borg_version,
<<<<<<< HEAD
        prune_arguments,
=======
        global_arguments,
>>>>>>> 833796d1
        local_path=local_path,
        remote_path=remote_path,
    )
    borgmatic.hooks.command.execute_hook(
        hooks.get('after_prune'),
        hooks.get('umask'),
        config_filename,
        'post-prune',
        global_arguments.dry_run,
        **hook_context,
    )<|MERGE_RESOLUTION|>--- conflicted
+++ resolved
@@ -44,11 +44,8 @@
         storage,
         retention,
         local_borg_version,
-<<<<<<< HEAD
+        global_arguments,
         prune_arguments,
-=======
-        global_arguments,
->>>>>>> 833796d1
         local_path=local_path,
         remote_path=remote_path,
     )
