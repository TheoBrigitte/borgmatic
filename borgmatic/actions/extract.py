import logging

import borgmatic.borg.extract
import borgmatic.borg.rlist
import borgmatic.config.validate
import borgmatic.hooks.command

logger = logging.getLogger(__name__)


def run_extract(
    config_filename,
    repository,
    location,
    storage,
    hooks,
    hook_context,
    local_borg_version,
    extract_arguments,
    global_arguments,
    local_path,
    remote_path,
):
    '''
    Run the "extract" action for the given repository.
    '''
    borgmatic.hooks.command.execute_hook(
        hooks.get('before_extract'),
        hooks.get('umask'),
        config_filename,
        'pre-extract',
        global_arguments.dry_run,
        **hook_context,
    )
    if extract_arguments.repository is None or borgmatic.config.validate.repositories_match(
        repository, extract_arguments.repository
    ):
<<<<<<< HEAD
        logger.info(
            '{}: Extracting archive {}'.format(repository['path'], extract_arguments.archive)
        )
=======
        logger.info(f'{repository}: Extracting archive {extract_arguments.archive}')
>>>>>>> f4289043
        borgmatic.borg.extract.extract_archive(
            global_arguments.dry_run,
            repository['path'],
            borgmatic.borg.rlist.resolve_archive_name(
                repository['path'],
                extract_arguments.archive,
                storage,
                local_borg_version,
                local_path,
                remote_path,
            ),
            extract_arguments.paths,
            location,
            storage,
            local_borg_version,
            local_path=local_path,
            remote_path=remote_path,
            destination_path=extract_arguments.destination,
            strip_components=extract_arguments.strip_components,
            progress=extract_arguments.progress,
        )
    borgmatic.hooks.command.execute_hook(
        hooks.get('after_extract'),
        hooks.get('umask'),
        config_filename,
        'post-extract',
        global_arguments.dry_run,
        **hook_context,
    )<|MERGE_RESOLUTION|>--- conflicted
+++ resolved
@@ -35,13 +35,7 @@
     if extract_arguments.repository is None or borgmatic.config.validate.repositories_match(
         repository, extract_arguments.repository
     ):
-<<<<<<< HEAD
-        logger.info(
-            '{}: Extracting archive {}'.format(repository['path'], extract_arguments.archive)
-        )
-=======
-        logger.info(f'{repository}: Extracting archive {extract_arguments.archive}')
->>>>>>> f4289043
+        logger.info(f'{repository["path"]}: Extracting archive {extract_arguments.archive}')
         borgmatic.borg.extract.extract_archive(
             global_arguments.dry_run,
             repository['path'],
