import logging

import borgmatic.borg.borg
import borgmatic.borg.rlist
import borgmatic.config.validate

logger = logging.getLogger(__name__)


def run_borg(
    repository, storage, local_borg_version, borg_arguments, local_path, remote_path,
):
    '''
    Run the "borg" action for the given repository.
    '''
    if borg_arguments.repository is None or borgmatic.config.validate.repositories_match(
        repository, borg_arguments.repository
    ):
<<<<<<< HEAD
        logger.info('{}: Running arbitrary Borg command'.format(repository['path']))
=======
        logger.info(f'{repository}: Running arbitrary Borg command')
>>>>>>> f4289043
        archive_name = borgmatic.borg.rlist.resolve_archive_name(
            repository['path'],
            borg_arguments.archive,
            storage,
            local_borg_version,
            local_path,
            remote_path,
        )
        borgmatic.borg.borg.run_arbitrary_borg(
            repository['path'],
            storage,
            local_borg_version,
            options=borg_arguments.options,
            archive=archive_name,
            local_path=local_path,
            remote_path=remote_path,
        )<|MERGE_RESOLUTION|>--- conflicted
+++ resolved
@@ -16,11 +16,7 @@
     if borg_arguments.repository is None or borgmatic.config.validate.repositories_match(
         repository, borg_arguments.repository
     ):
-<<<<<<< HEAD
-        logger.info('{}: Running arbitrary Borg command'.format(repository['path']))
-=======
-        logger.info(f'{repository}: Running arbitrary Borg command')
->>>>>>> f4289043
+        logger.info(f'{repository["path"]}: Running arbitrary Borg command')
         archive_name = borgmatic.borg.rlist.resolve_archive_name(
             repository['path'],
             borg_arguments.archive,
